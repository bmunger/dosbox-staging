--- conflicted
+++ resolved
@@ -418,26 +418,15 @@
 	void ClearRelease()
 	{
 		// clear out all cache blocks in this page
-<<<<<<< HEAD
-		for (Bitu index=0;index<(1+DYN_PAGE_HASH);index++) {
-			CacheBlock *block = hash_map[index];
-			while (block) {
-				CacheBlock *nextblock = block->hash.next;
-				block->page.handler = 0; // no need, full clear
-				block->Clear();
-				block=nextblock;
-			}
-=======
 		Bitu count=active_blocks;
-		CacheBlockDynRec **map=hash_map;
-		for (CacheBlockDynRec * block=*map;count;count--) {
+		CacheBlock **map=hash_map;
+		for (CacheBlock * block=*map;count;count--) {
 			while (block==NULL)
 				block=*++map;
-			CacheBlockDynRec * nextblock=block->hash.next;
+			CacheBlock * nextblock=block->hash.next;
 			block->page.handler=0;			// no need, full clear
 			block->Clear();
 			block=nextblock;
->>>>>>> e4e21965
 		}
 		Release(); // now can release this page
 	}
