/*
 *  Copyright (C) 2002-2019  The DOSBox Team
 *
 *  This program is free software; you can redistribute it and/or modify
 *  it under the terms of the GNU General Public License as published by
 *  the Free Software Foundation; either version 2 of the License, or
 *  (at your option) any later version.
 *
 *  This program is distributed in the hope that it will be useful,
 *  but WITHOUT ANY WARRANTY; without even the implied warranty of
 *  MERCHANTABILITY or FITNESS FOR A PARTICULAR PURPOSE.  See the
 *  GNU General Public License for more details.
 *
 *  You should have received a copy of the GNU General Public License along
 *  with this program; if not, write to the Free Software Foundation, Inc.,
 *  51 Franklin Street, Fifth Floor, Boston, MA 02110-1301, USA.
 */


#ifndef _GNU_SOURCE
#define _GNU_SOURCE
#endif

#include "dosbox.h"

#include <stdlib.h>
#include <string.h>
#include <stdio.h>
#include <unistd.h>
#include <stdarg.h>
#include <sys/types.h>
#ifdef WIN32
#include <signal.h>
#include <process.h>
#endif

#include <SDL.h>
#if C_OPENGL
#include <SDL_opengl.h>
#endif

#include "cross.h"
#include "video.h"
#include "mouse.h"
#include "pic.h"
#include "timer.h"
#include "setup.h"
#include "support.h"
#include "debug.h"
#include "mapper.h"
#include "vga.h"
#include "keyboard.h"
#include "cpu.h"
#include "control.h"

#define MAPPERFILE "mapper-sdl2-" VERSION ".map"
//#define DISABLE_JOYSTICK

#if C_OPENGL

#ifndef APIENTRY
#define APIENTRY
#endif

#ifndef APIENTRYP
#define APIENTRYP APIENTRY *
#endif

#ifndef GL_ARB_pixel_buffer_object
#define GL_ARB_pixel_buffer_object 1
#define GL_PIXEL_PACK_BUFFER_ARB           0x88EB
#define GL_PIXEL_UNPACK_BUFFER_ARB         0x88EC
#define GL_PIXEL_PACK_BUFFER_BINDING_ARB   0x88ED
#define GL_PIXEL_UNPACK_BUFFER_BINDING_ARB 0x88EF
#endif

#ifndef GL_ARB_vertex_buffer_object
#define GL_ARB_vertex_buffer_object 1
typedef void (APIENTRYP PFNGLGENBUFFERSARBPROC) (GLsizei n, GLuint *buffers);
typedef void (APIENTRYP PFNGLBINDBUFFERARBPROC) (GLenum target, GLuint buffer);
typedef void (APIENTRYP PFNGLDELETEBUFFERSARBPROC) (GLsizei n, const GLuint *buffers);
typedef void (APIENTRYP PFNGLBUFFERDATAARBPROC) (GLenum target, GLsizeiptr size, const GLvoid *data, GLenum usage);
typedef GLvoid* (APIENTRYP PFNGLMAPBUFFERARBPROC) (GLenum target, GLenum access);
typedef GLboolean (APIENTRYP PFNGLUNMAPBUFFERARBPROC) (GLenum target);
#endif

PFNGLGENBUFFERSARBPROC glGenBuffersARB = NULL;
PFNGLBINDBUFFERARBPROC glBindBufferARB = NULL;
PFNGLDELETEBUFFERSARBPROC glDeleteBuffersARB = NULL;
PFNGLBUFFERDATAARBPROC glBufferDataARB = NULL;
PFNGLMAPBUFFERARBPROC glMapBufferARB = NULL;
PFNGLUNMAPBUFFERARBPROC glUnmapBufferARB = NULL;

#endif // C_OPENGL

#if !(ENVIRON_INCLUDED)
extern char** environ;
#endif

#ifdef WIN32
#include <winuser.h>
#define STDOUT_FILE "stdout.txt"
#define STDERR_FILE "stderr.txt"
#endif

#if C_SET_PRIORITY
#include <sys/resource.h>
#define PRIO_TOTAL (PRIO_MAX-PRIO_MIN)
#endif


enum SCREEN_TYPES	{
	SCREEN_SURFACE,
	SCREEN_TEXTURE,
	SCREEN_OPENGL
};

enum PRIORITY_LEVELS {
	PRIORITY_LEVEL_PAUSE,
	PRIORITY_LEVEL_LOWEST,
	PRIORITY_LEVEL_LOWER,
	PRIORITY_LEVEL_NORMAL,
	PRIORITY_LEVEL_HIGHER,
	PRIORITY_LEVEL_HIGHEST
};


struct SDL_Block {
	bool inited;
	bool active;							//If this isn't set don't draw
	bool updating;
	bool update_display_contents;
	bool resizing_window;
	struct {
		Bit32u width;
		Bit32u height;
		Bitu flags;
		double scalex,scaley;
		GFX_CallBack_t callback;
	} draw;
	bool wait_on_error;
	struct {
		struct {
			Bit16u width, height;
			bool fixed;
			bool display_res;
		} full;
		struct {
			Bit16u width, height;
		} window;
		Bit8u bpp;
		Bit32u sdl2pixelFormat;
		bool fullscreen;
		bool lazy_fullscreen;
		bool lazy_fullscreen_req;
		bool vsync;
		SCREEN_TYPES type;
		SCREEN_TYPES want_type;
	} desktop;
#if C_OPENGL
	struct {
		SDL_GLContext context;
		Bitu pitch;
		void * framebuf; // TODO Use unique_ptr to prevent leak
		GLuint buffer;
		GLuint texture;
		GLuint displaylist;
		GLint max_texsize;
		bool bilinear;
		bool packed_pixel;
		bool paletted_texture;
		bool pixel_buffer_object;
	} opengl;
#endif // C_OPENGL
	struct {
		PRIORITY_LEVELS focus;
		PRIORITY_LEVELS nofocus;
	} priority;
	SDL_Rect clip;
	SDL_Surface *surface;
	SDL_Window *window;
	SDL_Renderer *renderer;
	const char *rendererDriver;
	int displayNumber;
	struct {
		SDL_Texture *texture;
		SDL_PixelFormat *pixelFormat;
	} texture;
	SDL_cond *cond;
	struct {
		bool autolock;
		bool autoenable;
		bool requestlock;
		bool locked;
		int xsensitivity;
		int ysensitivity;
		Bitu sensitivity;
	} mouse;
	SDL_Rect updateRects[1024];
	Bitu num_joysticks;
#if defined (WIN32)
	bool using_windib;
	// Time when sdl regains focus (alt-tab) in windowed mode
	Bit32u focus_ticks;
#endif
	// state of alt-keys for certain special handlings
	SDL_EventType laltstate;
	SDL_EventType raltstate;
};

static SDL_Block sdl;

static int SDL_Init_Wrapper(void)
{
	// Don't init timers, GetTicks seems to work fine and they can use
	// a fair amount of power (Macs again).
	// Please report problems with audio and other things.
	return SDL_Init(SDL_INIT_AUDIO | SDL_INIT_VIDEO);
}

static void SDL_Quit_Wrapper(void)
{
	SDL_Quit();
}

extern const char* RunningProgram;
extern bool CPU_CycleAutoAdjust;
//Globals for keyboard initialisation
bool startup_state_numlock=false;
bool startup_state_capslock=false;

void GFX_SetTitle(Bit32s cycles,int frameskip,bool paused){
	char title[200] = { 0 };
	static Bit32s internal_cycles = 0;
	static int internal_frameskip = 0;
	if (cycles != -1) internal_cycles = cycles;
	if (frameskip != -1) internal_frameskip = frameskip;
	if(CPU_CycleAutoAdjust) {
		sprintf(title,"DOSBox %s, CPU speed: max %3d%% cycles, Frameskip %2d, Program: %8s",VERSION,internal_cycles,internal_frameskip,RunningProgram);
	} else {
		sprintf(title,"DOSBox %s, CPU speed: %8d cycles, Frameskip %2d, Program: %8s",VERSION,internal_cycles,internal_frameskip,RunningProgram);
	}

	if (paused) strcat(title," PAUSED");
	SDL_SetWindowTitle(sdl.window,title);
}

static unsigned char logo[32*32*4]= {
#include "dosbox_logo.h"
};
static void GFX_SetIcon() {
#if !defined(MACOSX)
	/* Set Icon (must be done before any sdl_setvideomode call) */
	/* But don't set it on OS X, as we use a nicer external icon there. */
	/* Made into a separate call, so it can be called again when we restart the graphics output on win32 */
#ifdef WORDS_BIGENDIAN
	SDL_Surface* logos= SDL_CreateRGBSurfaceFrom((void*)logo,32,32,32,128,0xff000000,0x00ff0000,0x0000ff00,0);
#else
	SDL_Surface* logos= SDL_CreateRGBSurfaceFrom((void*)logo,32,32,32,128,0x000000ff,0x0000ff00,0x00ff0000,0);
#endif

	SDL_SetWindowIcon(sdl.window, logos);
#endif // !defined(MACOSX)
}


static void KillSwitch(bool pressed) {
	if (!pressed)
		return;
	throw 1;
}

static void PauseDOSBox(bool pressed) {
	if (!pressed)
		return;
	GFX_SetTitle(-1,-1,true);
	bool paused = true;
	KEYBOARD_ClrBuffer();
	SDL_Delay(500);
	SDL_Event event;
	while (SDL_PollEvent(&event)) {
		// flush event queue.
	}
	/* NOTE: This is one of the few places where we use SDL key codes
	with SDL 2.0, rather than scan codes. Is that the correct behavior? */
	while (paused) {
		SDL_WaitEvent(&event);    // since we're not polling, cpu usage drops to 0.
		switch (event.type) {
			case SDL_QUIT: KillSwitch(true); break;
			case SDL_WINDOWEVENT:
				if (event.window.event == SDL_WINDOWEVENT_RESTORED) {
					// We may need to re-create a texture and more
					GFX_ResetScreen();
				}
				break;
			case SDL_KEYDOWN:   // Must use Pause/Break Key to resume.
			case SDL_KEYUP:
			if(event.key.keysym.sym == SDLK_PAUSE) {

				paused = false;
				GFX_SetTitle(-1,-1,false);
				break;
			}
#if defined (MACOSX)
			if (event.key.keysym.sym == SDLK_q &&
			   (event.key.keysym.mod == KMOD_RGUI || event.key.keysym.mod == KMOD_LGUI)) {
				/* On macs, all aps exit when pressing cmd-q */
				KillSwitch(true);
				break;
			}
#endif
		}
	}
}

/* Reset the screen with current values in the sdl structure */
Bitu GFX_GetBestMode(Bitu flags) {
	switch (sdl.desktop.want_type) {
	case SCREEN_SURFACE:
check_surface:
		flags &= ~GFX_LOVE_8;		//Disable love for 8bpp modes
		switch (sdl.desktop.bpp) {
		case 8:
			if (flags & GFX_CAN_8) flags&=~(GFX_CAN_15|GFX_CAN_16|GFX_CAN_32);
			break;
		case 15:
			if (flags & GFX_CAN_15) flags&=~(GFX_CAN_8|GFX_CAN_16|GFX_CAN_32);
			break;
		case 16:
			if (flags & GFX_CAN_16) flags&=~(GFX_CAN_8|GFX_CAN_15|GFX_CAN_32);
			break;
		case 24:
		case 32:
			if (flags & GFX_CAN_32) flags&=~(GFX_CAN_8|GFX_CAN_15|GFX_CAN_16);
			break;
		}
		flags |= GFX_CAN_RANDOM;
		break;
#if C_OPENGL
	case SCREEN_OPENGL:
#endif
	case SCREEN_TEXTURE:
		// We only accept 32bit output from the scalers here
		if (!(flags&GFX_CAN_32)) goto check_surface;
		flags|=GFX_SCALING;
		flags&=~(GFX_CAN_8|GFX_CAN_15|GFX_CAN_16);
		break;
	default:
		goto check_surface;
		break;
	}
	return flags;
}


void GFX_ResetScreen(void) {
	GFX_Stop();
	if (sdl.draw.callback)
		(sdl.draw.callback)( GFX_CallBackReset );
	GFX_Start();
	CPU_Reset_AutoAdjust();
}

void GFX_ForceFullscreenExit(void) {
	if (sdl.desktop.lazy_fullscreen) {
//		sdl.desktop.lazy_fullscreen_req=true;
		LOG_MSG("GFX LF: invalid screen change");
	} else {
		sdl.desktop.fullscreen=false;
		GFX_ResetScreen();
	}
}

static int int_log2 (int val) {
    int log = 0;
    while ((val >>= 1) != 0)
	log++;
    return log;
}

static SDL_Window * GFX_SetSDLWindowMode(Bit16u width, Bit16u height, bool fullscreen, SCREEN_TYPES screenType)
{
	static SCREEN_TYPES lastType = SCREEN_SURFACE;
	if (sdl.renderer) {
		SDL_DestroyRenderer(sdl.renderer);
		sdl.renderer = 0;
	}
	if (sdl.texture.pixelFormat) {
		SDL_FreeFormat(sdl.texture.pixelFormat);
		sdl.texture.pixelFormat = 0;
	}
	if (sdl.texture.texture) {
		SDL_DestroyTexture(sdl.texture.texture);
		sdl.texture.texture = 0;
	}
#if C_OPENGL
	if (sdl.opengl.context) {
		SDL_GL_DeleteContext(sdl.opengl.context);
		sdl.opengl.context = 0;
	}
#endif
	int currWidth, currHeight;
	if (sdl.window && sdl.resizing_window) {
		SDL_GetWindowSize(sdl.window, &currWidth, &currHeight);
		sdl.update_display_contents = ((width <= currWidth) && (height <= currHeight));
		return sdl.window;
	}
	/* If we change screen type, recreate the window. Furthermore, if
	 * it is our very first time then we simply create a new window.
	 */
	if (!sdl.window || (lastType != screenType)) {
		lastType = screenType;

		if (sdl.window) {
			SDL_DestroyWindow(sdl.window);
		}

		/* Don't create a fullscreen immediately. Reasons:
		 * 1. This theoretically allows us to set window resolution and
		 * then let SDL2 remember it for later (even if not actually done).
		 * 2. It's a bit less glitchy to set a custom display mode for a
		 * full screen, albeit it's still not perfect (at least on X11).
		 */
		sdl.window = SDL_CreateWindow(
			"",
			SDL_WINDOWPOS_UNDEFINED_DISPLAY(sdl.displayNumber),
			SDL_WINDOWPOS_UNDEFINED_DISPLAY(sdl.displayNumber),
			width,
			height,
			((screenType == SCREEN_OPENGL) ? SDL_WINDOW_OPENGL : 0) | SDL_WINDOW_SHOWN
		);

		if (!sdl.window) {
			return sdl.window;
		}

		GFX_SetTitle(-1, -1, false); // refresh title.

		if (!fullscreen) {
			goto finish;
		}
	}
	/* Fullscreen mode switching has its limits, and is also problematic on
	 * some window managers. For now, the following may work up to some
	 * level. On X11, SDL_VIDEO_X11_LEGACY_FULLSCREEN=1 can also help,
	 * although it has its own issues.
	 * Suggestion: Use the desktop res if possible, with output=surface
	 * if one is not interested in scaling.
	 * On Android, desktop res is the only way.
	 */
	if (fullscreen) {
		SDL_DisplayMode displayMode;
		SDL_GetWindowDisplayMode(sdl.window, &displayMode);
		displayMode.w = width;
		displayMode.h = height;
		SDL_SetWindowDisplayMode(sdl.window, &displayMode);
		SDL_SetWindowFullscreen(sdl.window,
		                        sdl.desktop.full.display_res ? SDL_WINDOW_FULLSCREEN_DESKTOP : SDL_WINDOW_FULLSCREEN);
	} else {
		SDL_SetWindowFullscreen(sdl.window, 0);
		SDL_SetWindowSize(sdl.window, width, height);
	}
	// Maybe some requested fullscreen resolution is unsupported?
finish:
	SDL_GetWindowSize(sdl.window, &currWidth, &currHeight);
	sdl.update_display_contents = ((width <= currWidth) && (height <= currHeight));
	return sdl.window;
}

// Used for the mapper UI and more: Creates a fullscreen window with desktop res
// on Android, and a non-fullscreen window with the input dimensions otherwise.
SDL_Window * GFX_SetSDLSurfaceWindow(Bit16u width, Bit16u height)
{
	return GFX_SetSDLWindowMode(width, height, false, SCREEN_SURFACE);
}

// Returns the rectangle in the current window to be used for scaling a
// sub-window with the given dimensions, like the mapper UI.
SDL_Rect GFX_GetSDLSurfaceSubwindowDims(Bit16u width, Bit16u height)
{
	SDL_Rect rect;
	rect.x = rect.y = 0;
	rect.w = width;
	rect.h = height;
	return rect;
}

// Currently used for an initial test here
static SDL_Window * GFX_SetSDLOpenGLWindow(Bit16u width, Bit16u height)
{
	// Android part used:
	// return GFX_SetSDLWindowMode(sdl.desktop.full.width, sdl.desktop.full.height, true, SCREEN_OPENGL);
	return GFX_SetSDLWindowMode(width, height, false, SCREEN_OPENGL);
}

static SDL_Window * GFX_SetupWindowScaled(SCREEN_TYPES screenType)
{
	Bit16u fixedWidth;
	Bit16u fixedHeight;

	if (sdl.desktop.fullscreen) {
		fixedWidth = sdl.desktop.full.fixed ? sdl.desktop.full.width : 0;
		fixedHeight = sdl.desktop.full.fixed ? sdl.desktop.full.height : 0;
	} else {
		fixedWidth = sdl.desktop.window.width;
		fixedHeight = sdl.desktop.window.height;
	}

	if (fixedWidth && fixedHeight) {
		double ratio_w=(double)fixedWidth/(sdl.draw.width*sdl.draw.scalex);
		double ratio_h=(double)fixedHeight/(sdl.draw.height*sdl.draw.scaley);
		if ( ratio_w < ratio_h) {
			sdl.clip.w=fixedWidth;
			sdl.clip.h=(Bit16u)(sdl.draw.height*sdl.draw.scaley*ratio_w + 0.1); //possible rounding issues
		} else {
			/*
			 * The 0.4 is there to correct for rounding issues.
			 * (partly caused by the rounding issues fix in RENDER_SetSize)
			 */
			sdl.clip.w=(Bit16u)(sdl.draw.width*sdl.draw.scalex*ratio_h + 0.4);
			sdl.clip.h=(Bit16u)fixedHeight;
		}

		if (sdl.desktop.fullscreen) {
			sdl.window = GFX_SetSDLWindowMode(fixedWidth,
			                                  fixedHeight,
			                                  sdl.desktop.fullscreen,
			                                  screenType);
		} else {
			sdl.window = GFX_SetSDLWindowMode(sdl.clip.w,
			                                  sdl.clip.h,
			                                  sdl.desktop.fullscreen,
			                                  screenType);
		}

		if (sdl.window && SDL_GetWindowFlags(sdl.window) & SDL_WINDOW_FULLSCREEN) {
			int windowWidth;
			SDL_GetWindowSize(sdl.window, &windowWidth, NULL);
			sdl.clip.x = (Sint16)((windowWidth - sdl.clip.w) / 2);
			sdl.clip.y = (Sint16)((fixedHeight - sdl.clip.h) / 2);
		} else {
			sdl.clip.x = 0;
			sdl.clip.y = 0;
		}

		return sdl.window;

	} else {
		sdl.clip.x=0;sdl.clip.y=0;
		sdl.clip.w=(Bit16u)(sdl.draw.width*sdl.draw.scalex);
		sdl.clip.h=(Bit16u)(sdl.draw.height*sdl.draw.scaley);
		sdl.window = GFX_SetSDLWindowMode(sdl.clip.w, sdl.clip.h, sdl.desktop.fullscreen, screenType);
		return sdl.window;
	}
}

Bitu GFX_SetSize(Bitu width,Bitu height,Bitu flags,double scalex,double scaley,GFX_CallBack_t callback) {
	if (sdl.updating)
		GFX_EndUpdate( 0 );

	sdl.draw.width=width;
	sdl.draw.height=height;
	sdl.draw.callback=callback;
	sdl.draw.scalex=scalex;
	sdl.draw.scaley=scaley;

	Bitu retFlags = 0;
	switch (sdl.desktop.want_type) {
	case SCREEN_SURFACE:
dosurface:
		sdl.desktop.type=SCREEN_SURFACE;
		sdl.clip.w=width;
		sdl.clip.h=height;
		if (sdl.desktop.fullscreen) {
			if (sdl.desktop.full.fixed) {
				sdl.clip.x = (Sint16)((sdl.desktop.full.width - width) / 2);
				sdl.clip.y = (Sint16)((sdl.desktop.full.height - height) / 2);
				sdl.window = GFX_SetSDLWindowMode(sdl.desktop.full.width,
				                                  sdl.desktop.full.height,
				                                  sdl.desktop.fullscreen,
				                                  sdl.desktop.type);
				if (sdl.window == NULL)
					E_Exit("Could not set fullscreen video mode %ix%i-%i: %s",
					       sdl.desktop.full.width,
					       sdl.desktop.full.height,
					       sdl.desktop.bpp,
					       SDL_GetError());

				/* This may be required after an ALT-TAB leading to a window
				minimize, which further effectively shrinks its size */
				if ((sdl.clip.x < 0) || (sdl.clip.y < 0)) {
					sdl.update_display_contents = false;
				}
			} else {
				sdl.clip.x = 0;
				sdl.clip.y = 0;
				sdl.window = GFX_SetSDLWindowMode(width,
				                                  height,
				                                  sdl.desktop.fullscreen,
				                                  sdl.desktop.type);
				if (sdl.window == NULL)
					E_Exit("Could not set fullscreen video mode %ix%i-%i: %s",
					       (int)width,
					       (int)height,
					       sdl.desktop.bpp,
					       SDL_GetError());
			}
		} else {
			sdl.clip.x = 0;
			sdl.clip.y = 0;
			sdl.window = GFX_SetSDLWindowMode(width,
			                                  height,
			                                  sdl.desktop.fullscreen,
			                                  sdl.desktop.type);
			if (sdl.window == NULL)
				E_Exit("Could not set windowed video mode %ix%i-%i: %s",
				       (int)width,
				       (int)height,
				       sdl.desktop.bpp,
				       SDL_GetError());
		}
		sdl.surface = SDL_GetWindowSurface(sdl.window);
		if (sdl.surface == NULL)
			E_Exit("Could not retrieve window surface: %s",SDL_GetError());
		switch (sdl.surface->format->BitsPerPixel) {
			case 8:
				retFlags = GFX_CAN_8;
				break;
			case 15:
				retFlags = GFX_CAN_15;
				break;
			case 16:
				retFlags = GFX_CAN_16;
				break;
			case 32:
				retFlags = GFX_CAN_32;
				break;
		}
		/* Fix a glitch with aspect=true occuring when
		changing between modes with different dimensions */
		SDL_FillRect(sdl.surface, NULL, SDL_MapRGB(sdl.surface->format, 0, 0, 0));
		SDL_UpdateWindowSurface(sdl.window);
		break;
	case SCREEN_TEXTURE:
	{
		if (!GFX_SetupWindowScaled(sdl.desktop.want_type)) {
			LOG_MSG("SDL:Can't set video mode, falling back to surface");
			goto dosurface;
		}
		if (strcmp(sdl.rendererDriver, "auto"))
			SDL_SetHint(SDL_HINT_RENDER_DRIVER, sdl.rendererDriver); 
		sdl.renderer = SDL_CreateRenderer(sdl.window, -1,
		                                  SDL_RENDERER_ACCELERATED |
		                                  (sdl.desktop.vsync ? SDL_RENDERER_PRESENTVSYNC : 0));
		if (!sdl.renderer) {
			LOG_MSG("%s\n", SDL_GetError());
			LOG_MSG("SDL:Can't create renderer, falling back to surface");
			goto dosurface;
		}
		/* SDL_PIXELFORMAT_ARGB8888 is possible with most
		rendering drivers, "opengles" being a notable exception */
		sdl.texture.texture = SDL_CreateTexture(sdl.renderer, SDL_PIXELFORMAT_ARGB8888,
		                                        SDL_TEXTUREACCESS_STREAMING, width, height);
		/* SDL_PIXELFORMAT_ABGR8888 (not RGB) is the
		only supported format for the "opengles" driver */
		if (!sdl.texture.texture) {
			if (flags & GFX_RGBONLY) goto dosurface;
			sdl.texture.texture = SDL_CreateTexture(sdl.renderer, SDL_PIXELFORMAT_ABGR8888,
			                                        SDL_TEXTUREACCESS_STREAMING, width, height);
		}
		if (!sdl.texture.texture) {
			SDL_DestroyRenderer(sdl.renderer);
			sdl.renderer = NULL;
			LOG_MSG("SDL:Can't create texture, falling back to surface");
			goto dosurface;
		}
		SDL_SetRenderDrawColor(sdl.renderer, 0, 0, 0, SDL_ALPHA_OPAQUE);
		sdl.desktop.type=SCREEN_TEXTURE;
		Uint32 pixelFormat;
		SDL_QueryTexture(sdl.texture.texture, &pixelFormat, NULL, NULL, NULL);
		sdl.texture.pixelFormat = SDL_AllocFormat(pixelFormat);
		switch (SDL_BITSPERPIXEL(pixelFormat)) {
			case 8:  retFlags = GFX_CAN_8;  break;
			case 15: retFlags = GFX_CAN_15; break;
			case 16: retFlags = GFX_CAN_16; break;
			case 24: /* SDL_BYTESPERPIXEL is probably 4, though. */
			case 32: retFlags = GFX_CAN_32; break;
		}
		retFlags |= GFX_SCALING;
		SDL_RendererInfo rendererInfo;
		SDL_GetRendererInfo(sdl.renderer, &rendererInfo);
		LOG_MSG("Using driver \"%s\" for texture renderer", rendererInfo.name);
		if (rendererInfo.flags & SDL_RENDERER_ACCELERATED)
			retFlags |= GFX_HARDWARE;
		break;
	}
#if C_OPENGL
	case SCREEN_OPENGL:
	{
		if (sdl.opengl.pixel_buffer_object) {
			glBindBufferARB(GL_PIXEL_UNPACK_BUFFER_EXT, 0);
			if (sdl.opengl.buffer) glDeleteBuffersARB(1, &sdl.opengl.buffer);
		} else if (sdl.opengl.framebuf) {
			free(sdl.opengl.framebuf);
		}
		sdl.opengl.framebuf=0;
		if (!(flags & GFX_CAN_32))
			goto dosurface;
		int texsize = 2 << int_log2(width > height ? width : height);
		if (texsize>sdl.opengl.max_texsize) {
			LOG_MSG("SDL:OPENGL: No support for texturesize of %d, falling back to surface",texsize);
			goto dosurface;
		}
		SDL_GL_SetAttribute(SDL_GL_DOUBLEBUFFER, 1);
		GFX_SetupWindowScaled(sdl.desktop.want_type);
		/* We may simply use SDL_BYTESPERPIXEL
		here rather than SDL_BITSPERPIXEL   */
		if (!sdl.window || SDL_BYTESPERPIXEL(SDL_GetWindowPixelFormat(sdl.window))<2) {
			LOG_MSG("SDL:OPENGL:Can't open drawing window, are you running in 16bpp(or higher) mode?");
			goto dosurface;
		}
		sdl.opengl.context = SDL_GL_CreateContext(sdl.window);
		if (sdl.opengl.context == NULL) {
			LOG_MSG("SDL:OPENGL:Can't create OpenGL context, falling back to surface");
			goto dosurface;
		}
		/* Sync to VBlank if desired */
		SDL_GL_SetSwapInterval(sdl.desktop.vsync ? 1 : 0);
		/* Create the texture and display list */
		if (sdl.opengl.pixel_buffer_object) {
			glGenBuffersARB(1, &sdl.opengl.buffer);
			glBindBufferARB(GL_PIXEL_UNPACK_BUFFER_EXT, sdl.opengl.buffer);
			glBufferDataARB(GL_PIXEL_UNPACK_BUFFER_EXT, width*height*4, NULL, GL_STREAM_DRAW_ARB);
			glBindBufferARB(GL_PIXEL_UNPACK_BUFFER_EXT, 0);
		} else {
			sdl.opengl.framebuf = malloc(width * height * 4); // 32 bit color
		}
		sdl.opengl.pitch=width*4;

		int windowWidth, windowHeight;
		SDL_GetWindowSize(sdl.window, &windowWidth, &windowHeight);
		if (sdl.clip.x == 0 && sdl.clip.y == 0 &&
		    sdl.desktop.fullscreen &&
		    !sdl.desktop.full.fixed &&
		    (sdl.clip.w != windowWidth || sdl.clip.h != windowHeight)) {
			// LOG_MSG("attempting to fix the centering to %d %d %d %d",(windowWidth-sdl.clip.w)/2,(windowHeight-sdl.clip.h)/2,sdl.clip.w,sdl.clip.h);
			glViewport((windowWidth - sdl.clip.w) / 2,
			           (windowHeight - sdl.clip.h) / 2,
			           sdl.clip.w,
			           sdl.clip.h);
		} else {
			/* We don't just pass sdl.clip.y as-is, so we cover the case of non-vertical
			 * centering on Android (in order to leave room for the on-screen keyboard)
			 */
			glViewport(sdl.clip.x,
			           windowHeight - (sdl.clip.y + sdl.clip.h),
			           sdl.clip.w,
			           sdl.clip.h);
		}

		glMatrixMode (GL_PROJECTION);
		glDeleteTextures(1,&sdl.opengl.texture);
 		glGenTextures(1,&sdl.opengl.texture);
		glBindTexture(GL_TEXTURE_2D,sdl.opengl.texture);
		// No borders
		glTexParameteri(GL_TEXTURE_2D, GL_TEXTURE_WRAP_S, GL_CLAMP);
		glTexParameteri(GL_TEXTURE_2D, GL_TEXTURE_WRAP_T, GL_CLAMP);
		if (!sdl.opengl.bilinear || ( (sdl.clip.h % height) == 0 && (sdl.clip.w % width) == 0) ) {
			glTexParameteri(GL_TEXTURE_2D, GL_TEXTURE_MAG_FILTER, GL_NEAREST);
			glTexParameteri(GL_TEXTURE_2D, GL_TEXTURE_MIN_FILTER, GL_NEAREST);
		} else {
			glTexParameteri(GL_TEXTURE_2D, GL_TEXTURE_MAG_FILTER, GL_LINEAR);
			glTexParameteri(GL_TEXTURE_2D, GL_TEXTURE_MIN_FILTER, GL_LINEAR);
		}

		Bit8u* emptytex = new Bit8u[texsize * texsize * 4];
		memset((void*) emptytex, 0, texsize * texsize * 4);
		glTexImage2D(GL_TEXTURE_2D, 0, GL_RGBA8, texsize, texsize, 0, GL_BGRA_EXT, GL_UNSIGNED_BYTE, (const GLvoid*)emptytex);
		delete [] emptytex;

		glClearColor (0.0f, 0.0f, 0.0f, 1.0f);
		glShadeModel (GL_FLAT);
		glDisable (GL_DEPTH_TEST);
		glDisable (GL_LIGHTING);
		glDisable(GL_CULL_FACE);
		glEnable(GL_TEXTURE_2D);
		glMatrixMode (GL_MODELVIEW);
		glLoadIdentity ();

		GLfloat tex_width=((GLfloat)(width)/(GLfloat)texsize);
		GLfloat tex_height=((GLfloat)(height)/(GLfloat)texsize);

		if (glIsList(sdl.opengl.displaylist)) glDeleteLists(sdl.opengl.displaylist, 1);
		sdl.opengl.displaylist = glGenLists(1);
		glNewList(sdl.opengl.displaylist, GL_COMPILE);
		glClear(GL_COLOR_BUFFER_BIT);
		glBindTexture(GL_TEXTURE_2D, sdl.opengl.texture);

		glBegin(GL_TRIANGLES);
		// upper left
		glTexCoord2f(0,0); glVertex2f(-1.0f, 1.0f);
		// lower left
		glTexCoord2f(0,tex_height*2); glVertex2f(-1.0f,-3.0f);
		// upper right
		glTexCoord2f(tex_width*2,0); glVertex2f(3.0f, 1.0f);
		glEnd();

		glEndList();
		sdl.desktop.type=SCREEN_OPENGL;
		retFlags = GFX_CAN_32 | GFX_SCALING;
		if (sdl.opengl.pixel_buffer_object)
			retFlags |= GFX_HARDWARE;
	break;
		}//OPENGL
#endif	//C_OPENGL
	default:
		goto dosurface;
		break;
	}//CASE
	if (retFlags)
		GFX_Start();
	if (!sdl.mouse.autoenable) SDL_ShowCursor(sdl.mouse.autolock?SDL_DISABLE:SDL_ENABLE);
	return retFlags;
}


void GFX_CaptureMouse(void) {
	sdl.mouse.locked=!sdl.mouse.locked;
	if (sdl.mouse.locked) {
		SDL_SetRelativeMouseMode(SDL_TRUE);
		SDL_ShowCursor(SDL_DISABLE);
	} else {
		SDL_SetRelativeMouseMode(SDL_FALSE);
		if (sdl.mouse.autoenable || !sdl.mouse.autolock) SDL_ShowCursor(SDL_ENABLE);
	}
        mouselocked=sdl.mouse.locked;
}

bool mouselocked; //Global variable for mapper
static void CaptureMouse(bool pressed) {
	if (!pressed)
		return;
	GFX_CaptureMouse();
}

#if defined (WIN32)
STICKYKEYS stick_keys = {sizeof(STICKYKEYS), 0};
void sticky_keys(bool restore){
	static bool inited = false;
	if (!inited){
		inited = true;
		SystemParametersInfo(SPI_GETSTICKYKEYS, sizeof(STICKYKEYS), &stick_keys, 0);
	}
	if (restore) {
		SystemParametersInfo(SPI_SETSTICKYKEYS, sizeof(STICKYKEYS), &stick_keys, 0);
		return;
	}
	//Get current sticky keys layout:
	STICKYKEYS s = {sizeof(STICKYKEYS), 0};
	SystemParametersInfo(SPI_GETSTICKYKEYS, sizeof(STICKYKEYS), &s, 0);
	if ( !(s.dwFlags & SKF_STICKYKEYSON)) { //Not on already
		s.dwFlags &= ~SKF_HOTKEYACTIVE;
		SystemParametersInfo(SPI_SETSTICKYKEYS, sizeof(STICKYKEYS), &s, 0);
	}
}
#endif

void GFX_SwitchFullScreen(void) {
	sdl.desktop.fullscreen=!sdl.desktop.fullscreen;
	if (sdl.desktop.fullscreen) {
		if (!sdl.mouse.locked) GFX_CaptureMouse();
#if defined (WIN32)
		sticky_keys(false); //disable sticky keys in fullscreen mode
#endif
	} else {
		if (sdl.mouse.locked) GFX_CaptureMouse();
#if defined (WIN32)
		sticky_keys(true); //restore sticky keys to default state in windowed mode.
#endif
	}
	GFX_ResetScreen();
}

static void SwitchFullScreen(bool pressed) {
	if (!pressed)
		return;

	if (sdl.desktop.lazy_fullscreen) {
//		sdl.desktop.lazy_fullscreen_req=true;
		LOG_MSG("GFX LF: fullscreen switching not supported");
	} else {
		GFX_SwitchFullScreen();
	}
}

void GFX_SwitchLazyFullscreen(bool lazy) {
	sdl.desktop.lazy_fullscreen=lazy;
	sdl.desktop.lazy_fullscreen_req=false;
}

void GFX_SwitchFullscreenNoReset(void) {
	sdl.desktop.fullscreen=!sdl.desktop.fullscreen;
}

bool GFX_LazyFullscreenRequested(void) {
	if (sdl.desktop.lazy_fullscreen) return sdl.desktop.lazy_fullscreen_req;
	return false;
}

bool GFX_StartUpdate(Bit8u * & pixels,Bitu & pitch) {
	if (!sdl.update_display_contents)
		return false;
	if (!sdl.active || sdl.updating)
		return false;
	switch (sdl.desktop.type) {
	case SCREEN_SURFACE:
		pixels = (Bit8u *)sdl.surface->pixels;
		pixels += sdl.clip.y * sdl.surface->pitch;
		pixels += sdl.clip.x * sdl.surface->format->BytesPerPixel;
		pitch = sdl.surface->pitch;
		sdl.updating = true;
		return true;
	case SCREEN_TEXTURE:
	{
		void * texPixels;
		int texPitch;
		if (SDL_LockTexture(sdl.texture.texture, NULL, &texPixels, &texPitch) < 0)
			return false;
		pixels = (Bit8u *)texPixels;
		pitch = texPitch;
		sdl.updating=true;
		return true;
	}
#if C_OPENGL
	case SCREEN_OPENGL:
		if(sdl.opengl.pixel_buffer_object) {
		    glBindBufferARB(GL_PIXEL_UNPACK_BUFFER_EXT, sdl.opengl.buffer);
		    pixels=(Bit8u *)glMapBufferARB(GL_PIXEL_UNPACK_BUFFER_EXT, GL_WRITE_ONLY);
		} else {
		    pixels=(Bit8u *)sdl.opengl.framebuf;
		}
		pitch=sdl.opengl.pitch;
		sdl.updating=true;
		return true;
#endif
	default:
		break;
	}
	return false;
}


void GFX_EndUpdate( const Bit16u *changedLines ) {
	if (!sdl.update_display_contents)
		return;
	if (!sdl.updating)
		return;
	sdl.updating=false;
	switch (sdl.desktop.type) {
	case SCREEN_SURFACE:
		if (changedLines) {
			Bitu y = 0, index = 0, rectCount = 0;
			while (y < sdl.draw.height) {
				if (!(index & 1)) {
					y += changedLines[index];
				} else {
					SDL_Rect *rect = &sdl.updateRects[rectCount++];
					rect->x = sdl.clip.x;
					rect->y = sdl.clip.y + y;
					rect->w = (Bit16u)sdl.draw.width;
					rect->h = changedLines[index];
					y += changedLines[index];
				}
				index++;
			}
			if (rectCount)
				SDL_UpdateWindowSurfaceRects(sdl.window, sdl.updateRects, rectCount);
		}
		break;
	case SCREEN_TEXTURE:
		SDL_UnlockTexture(sdl.texture.texture);
		SDL_RenderClear(sdl.renderer);
		SDL_RenderCopy(sdl.renderer, sdl.texture.texture, NULL, &sdl.clip);
		SDL_RenderPresent(sdl.renderer);
		break;
#if C_OPENGL
	case SCREEN_OPENGL:
		// Clear drawing area. Some drivers (on Linux) have more than 2 buffers and the screen might
		// be dirty because of other programs.
		glClearColor (0.0f, 0.0f, 0.0f, 1.0f);
		glClear(GL_COLOR_BUFFER_BIT);
		if (sdl.opengl.pixel_buffer_object) {
			glUnmapBufferARB(GL_PIXEL_UNPACK_BUFFER_EXT);
			glBindTexture(GL_TEXTURE_2D, sdl.opengl.texture);
			glTexSubImage2D(GL_TEXTURE_2D, 0, 0, 0,
					sdl.draw.width, sdl.draw.height, GL_BGRA_EXT,
					GL_UNSIGNED_INT_8_8_8_8_REV, 0);
			glBindBufferARB(GL_PIXEL_UNPACK_BUFFER_EXT, 0);
			glCallList(sdl.opengl.displaylist);
			SDL_GL_SwapWindow(sdl.window);
		} else if (changedLines) {
			Bitu y = 0, index = 0;
			glBindTexture(GL_TEXTURE_2D, sdl.opengl.texture);
			while (y < sdl.draw.height) {
				if (!(index & 1)) {
					y += changedLines[index];
				} else {
					Bit8u *pixels = (Bit8u *)sdl.opengl.framebuf + y * sdl.opengl.pitch;
					Bitu height = changedLines[index];
					glTexSubImage2D(GL_TEXTURE_2D, 0, 0, y,
						sdl.draw.width, height, GL_BGRA_EXT,
						GL_UNSIGNED_INT_8_8_8_8_REV, pixels );
					y += height;
				}
				index++;
			}
			glCallList(sdl.opengl.displaylist);
			SDL_GL_SwapWindow(sdl.window);
		}
		break;
#endif
	default:
		break;
	}
}

Bitu GFX_GetRGB(Bit8u red,Bit8u green,Bit8u blue) {
	switch (sdl.desktop.type) {
	case SCREEN_SURFACE:
		return SDL_MapRGB(sdl.surface->format,red,green,blue);
	case SCREEN_TEXTURE:
		return SDL_MapRGB(sdl.texture.pixelFormat, red, green, blue);
	case SCREEN_OPENGL:
		return ((blue << 0) | (green << 8) | (red << 16)) | (255 << 24);
	}
	return 0;
}

void GFX_Stop() {
	if (sdl.updating)
		GFX_EndUpdate( 0 );
	sdl.active=false;
}

void GFX_Start() {
	sdl.active=true;
}

void GFX_ObtainDisplayDimensions() {
	SDL_Rect displayDimensions;
	SDL_GetDisplayBounds(sdl.displayNumber, &displayDimensions);
	sdl.desktop.full.width = displayDimensions.w;
	sdl.desktop.full.height = displayDimensions.h;
}

/* Manually update display dimensions in case of a window resize,
 * IF there is the need for that ("yes" on Android, "no" otherwise).
 * Used for the mapper UI on Android.
 * Reason is the usage of GFX_GetSDLSurfaceSubwindowDims, as well as a
 * mere notification of the fact that the window's dimensions are modified.
 */
void GFX_UpdateDisplayDimensions(int width, int height)
{
	if (sdl.desktop.full.display_res && sdl.desktop.fullscreen) {
		/* Note: We should not use GFX_ObtainDisplayDimensions
		(SDL_GetDisplayBounds) on Android after a screen rotation:
		The older values from application startup are returned. */
		sdl.desktop.full.width = width;
		sdl.desktop.full.height = height;
	}
}

static void GUI_ShutDown(Section * /*sec*/) {
	GFX_Stop();
	if (sdl.draw.callback) (sdl.draw.callback)( GFX_CallBackStop );
	if (sdl.mouse.locked) GFX_CaptureMouse();
	if (sdl.desktop.fullscreen) GFX_SwitchFullScreen();
}


static void SetPriority(PRIORITY_LEVELS level) {

#if C_SET_PRIORITY
// Do nothing if priorties are not the same and not root, else the highest
// priority can not be set as users can only lower priority (not restore it)

	if((sdl.priority.focus != sdl.priority.nofocus ) &&
		(getuid()!=0) ) return;

#endif
	switch (level) {
#ifdef WIN32
	case PRIORITY_LEVEL_PAUSE:	// if DOSBox is paused, assume idle priority
	case PRIORITY_LEVEL_LOWEST:
		SetPriorityClass(GetCurrentProcess(),IDLE_PRIORITY_CLASS);
		break;
	case PRIORITY_LEVEL_LOWER:
		SetPriorityClass(GetCurrentProcess(),BELOW_NORMAL_PRIORITY_CLASS);
		break;
	case PRIORITY_LEVEL_NORMAL:
		SetPriorityClass(GetCurrentProcess(),NORMAL_PRIORITY_CLASS);
		break;
	case PRIORITY_LEVEL_HIGHER:
		SetPriorityClass(GetCurrentProcess(),ABOVE_NORMAL_PRIORITY_CLASS);
		break;
	case PRIORITY_LEVEL_HIGHEST:
		SetPriorityClass(GetCurrentProcess(),HIGH_PRIORITY_CLASS);
		break;
#elif C_SET_PRIORITY
/* Linux use group as dosbox has mulitple threads under linux */
	case PRIORITY_LEVEL_PAUSE:	// if DOSBox is paused, assume idle priority
	case PRIORITY_LEVEL_LOWEST:
		setpriority (PRIO_PGRP, 0,PRIO_MAX);
		break;
	case PRIORITY_LEVEL_LOWER:
		setpriority (PRIO_PGRP, 0,PRIO_MAX-(PRIO_TOTAL/3));
		break;
	case PRIORITY_LEVEL_NORMAL:
		setpriority (PRIO_PGRP, 0,PRIO_MAX-(PRIO_TOTAL/2));
		break;
	case PRIORITY_LEVEL_HIGHER:
		setpriority (PRIO_PGRP, 0,PRIO_MAX-((3*PRIO_TOTAL)/5) );
		break;
	case PRIORITY_LEVEL_HIGHEST:
		setpriority (PRIO_PGRP, 0,PRIO_MAX-((3*PRIO_TOTAL)/4) );
		break;
#endif
	default:
		break;
	}
}

extern Bit8u int10_font_14[256 * 14];
static void OutputString(Bitu x,Bitu y,const char * text,Bit32u color,Bit32u color2,SDL_Surface * output_surface) {
	Bit32u * draw=(Bit32u*)(((Bit8u *)output_surface->pixels)+((y)*output_surface->pitch))+x;
	while (*text) {
		Bit8u * font=&int10_font_14[(*text)*14];
		Bitu i,j;
		Bit32u * draw_line=draw;
		for (i=0;i<14;i++) {
			Bit8u map=*font++;
			for (j=0;j<8;j++) {
				if (map & 0x80) *((Bit32u*)(draw_line+j))=color; else *((Bit32u*)(draw_line+j))=color2;
				map<<=1;
			}
			draw_line+=output_surface->pitch/4;
		}
		text++;
		draw+=8;
	}
}

#include "dosbox_splash.h"

//extern void UI_Run(bool);
void Restart(bool pressed);

static void GUI_StartUp(Section * sec) {
	sec->AddDestroyFunction(&GUI_ShutDown);
	Section_prop * section=static_cast<Section_prop *>(sec);
	sdl.active=false;
	sdl.updating=false;
	sdl.resizing_window = false;
	sdl.update_display_contents = true;

	GFX_SetIcon();

	sdl.desktop.lazy_fullscreen=false;
	sdl.desktop.lazy_fullscreen_req=false;

	sdl.desktop.fullscreen=section->Get_bool("fullscreen");
	sdl.wait_on_error=section->Get_bool("waitonerror");

	Prop_multival* p=section->Get_multival("priority");
	std::string focus = p->GetSection()->Get_string("active");
	std::string notfocus = p->GetSection()->Get_string("inactive");

	if      (focus == "lowest")  { sdl.priority.focus = PRIORITY_LEVEL_LOWEST;  }
	else if (focus == "lower")   { sdl.priority.focus = PRIORITY_LEVEL_LOWER;   }
	else if (focus == "normal")  { sdl.priority.focus = PRIORITY_LEVEL_NORMAL;  }
	else if (focus == "higher")  { sdl.priority.focus = PRIORITY_LEVEL_HIGHER;  }
	else if (focus == "highest") { sdl.priority.focus = PRIORITY_LEVEL_HIGHEST; }

	if      (notfocus == "lowest")  { sdl.priority.nofocus=PRIORITY_LEVEL_LOWEST;  }
	else if (notfocus == "lower")   { sdl.priority.nofocus=PRIORITY_LEVEL_LOWER;   }
	else if (notfocus == "normal")  { sdl.priority.nofocus=PRIORITY_LEVEL_NORMAL;  }
	else if (notfocus == "higher")  { sdl.priority.nofocus=PRIORITY_LEVEL_HIGHER;  }
	else if (notfocus == "highest") { sdl.priority.nofocus=PRIORITY_LEVEL_HIGHEST; }
	else if (notfocus == "pause")   {
		/* we only check for pause here, because it makes no sense
		 * for DOSBox to be paused while it has focus
		 */
		sdl.priority.nofocus=PRIORITY_LEVEL_PAUSE;
	}

	SetPriority(sdl.priority.focus); //Assume focus on startup
	sdl.mouse.locked=false;
	mouselocked=false; //Global for mapper
	sdl.mouse.requestlock=false;
	sdl.desktop.full.fixed=false;
	const char* fullresolution=section->Get_string("fullresolution");
	sdl.desktop.full.width  = 0;
	sdl.desktop.full.height = 0;
	if(fullresolution && *fullresolution) {
		char res[100];
		safe_strncpy( res, fullresolution, sizeof( res ));
		fullresolution = lowcase (res);//so x and X are allowed
		if (strcmp(fullresolution,"original")) {
			sdl.desktop.full.fixed = true;
			if (strcmp(fullresolution,"desktop")) { //desktop = 0x0
				char* height = const_cast<char*>(strchr(fullresolution,'x'));
				if (height && * height) {
					*height = 0;
					sdl.desktop.full.height = (Bit16u)atoi(height+1);
					sdl.desktop.full.width  = (Bit16u)atoi(res);
				}
			}
		}
	}
	sdl.desktop.window.width  = 0;
	sdl.desktop.window.height = 0;
	const char* windowresolution=section->Get_string("windowresolution");
	if(windowresolution && *windowresolution) {
		char res[100];
		safe_strncpy( res,windowresolution, sizeof( res ));
		windowresolution = lowcase (res);//so x and X are allowed
		if(strcmp(windowresolution,"original")) {
			char* height = const_cast<char*>(strchr(windowresolution,'x'));
			if(height && *height) {
				*height = 0;
				sdl.desktop.window.height = (Bit16u)atoi(height+1);
				sdl.desktop.window.width  = (Bit16u)atoi(res);
			}
		}
	}

	sdl.desktop.vsync = section->Get_bool("vsync");
	sdl.displayNumber = section->Get_int("display");
	if ((sdl.displayNumber < 0) || (sdl.displayNumber >= SDL_GetNumVideoDisplays())) {
		sdl.displayNumber = 0;
		LOG_MSG("SDL:Display number out of bounds, switching back to 0");
	}
	sdl.desktop.full.display_res = sdl.desktop.full.fixed && (!sdl.desktop.full.width || !sdl.desktop.full.height);
	if (sdl.desktop.full.display_res) {
		GFX_ObtainDisplayDimensions();
	}

	sdl.mouse.autoenable=section->Get_bool("autolock");
	if (!sdl.mouse.autoenable) SDL_ShowCursor(SDL_DISABLE);
	sdl.mouse.autolock=false;

	Prop_multival* p3 = section->Get_multival("sensitivity");
	sdl.mouse.xsensitivity = p3->GetSection()->Get_int("xsens");
	sdl.mouse.ysensitivity = p3->GetSection()->Get_int("ysens");
	std::string output=section->Get_string("output");

	/* Setup Mouse correctly if fullscreen */
	if(sdl.desktop.fullscreen) GFX_CaptureMouse();

	if (output == "surface") {
		sdl.desktop.want_type=SCREEN_SURFACE;
	} else if (output == "texture") {
		sdl.desktop.want_type=SCREEN_TEXTURE;
		SDL_SetHint(SDL_HINT_RENDER_SCALE_QUALITY, "linear");
	} else if (output == "texturenb") {
		sdl.desktop.want_type=SCREEN_TEXTURE;
		// Currently the default, but... oh well
		SDL_SetHint(SDL_HINT_RENDER_SCALE_QUALITY, "nearest");
#if C_OPENGL
	} else if (output == "opengl") {
		sdl.desktop.want_type=SCREEN_OPENGL;
		sdl.opengl.bilinear=true;
	} else if (output == "openglnb") {
		sdl.desktop.want_type=SCREEN_OPENGL;
		sdl.opengl.bilinear=false;
#endif
	} else {
		LOG_MSG("SDL: Unsupported output device %s, switching back to surface",output.c_str());
		sdl.desktop.want_type=SCREEN_SURFACE;//SHOULDN'T BE POSSIBLE anymore
	}

	sdl.texture.texture = 0;
	sdl.texture.pixelFormat = 0;
	sdl.window = 0;
	sdl.renderer = 0;
	sdl.rendererDriver = section->Get_string("texture_renderer");

#if C_OPENGL
<<<<<<< HEAD
   if(sdl.desktop.want_type==SCREEN_OPENGL){ /* OPENGL is requested */
	if (!GFX_SetSDLOpenGLWindow(640, 400)) {
		LOG_MSG("Could not create OpenGL window, switching back to surface");
		sdl.desktop.want_type=SCREEN_SURFACE;
	} else {
		sdl.opengl.context = SDL_GL_CreateContext(sdl.window);
		if (sdl.opengl.context == 0) {
			LOG_MSG("Could not create OpenGL context, switching back to surface");
			sdl.desktop.want_type=SCREEN_SURFACE;
		}
	}
	if (sdl.desktop.want_type==SCREEN_OPENGL) {
	sdl.opengl.buffer=0;
	sdl.opengl.framebuf=0;
	sdl.opengl.texture=0;
	sdl.opengl.displaylist=0;

	glGetIntegerv (GL_MAX_TEXTURE_SIZE, &sdl.opengl.max_texsize);
	glGenBuffersARB = (PFNGLGENBUFFERSARBPROC)SDL_GL_GetProcAddress("glGenBuffersARB");
	glBindBufferARB = (PFNGLBINDBUFFERARBPROC)SDL_GL_GetProcAddress("glBindBufferARB");
	glDeleteBuffersARB = (PFNGLDELETEBUFFERSARBPROC)SDL_GL_GetProcAddress("glDeleteBuffersARB");
	glBufferDataARB = (PFNGLBUFFERDATAARBPROC)SDL_GL_GetProcAddress("glBufferDataARB");
	glMapBufferARB = (PFNGLMAPBUFFERARBPROC)SDL_GL_GetProcAddress("glMapBufferARB");
	glUnmapBufferARB = (PFNGLUNMAPBUFFERARBPROC)SDL_GL_GetProcAddress("glUnmapBufferARB");
	const char * gl_ext = (const char *)glGetString (GL_EXTENSIONS);
	if(gl_ext && *gl_ext){
		sdl.opengl.packed_pixel=(strstr(gl_ext,"EXT_packed_pixels") != NULL);
		sdl.opengl.paletted_texture=(strstr(gl_ext,"EXT_paletted_texture") != NULL);
		sdl.opengl.pixel_buffer_object=(strstr(gl_ext,"GL_ARB_pixel_buffer_object") != NULL ) &&
		    glGenBuffersARB && glBindBufferARB && glDeleteBuffersARB && glBufferDataARB &&
		    glMapBufferARB && glUnmapBufferARB;
    	} else {
		sdl.opengl.packed_pixel=sdl.opengl.paletted_texture=false;
	}
	}
=======
	if (sdl.desktop.want_type == SCREEN_OPENGL) { /* OPENGL is requested */
		sdl.surface = SDL_SetVideoMode_Wrap(640,400,0,SDL_OPENGL);
		if (sdl.surface == NULL) {
			LOG_MSG("Could not initialize OpenGL, switching back to surface");
			sdl.desktop.want_type = SCREEN_SURFACE;
		} else {
			sdl.opengl.buffer=0;
			sdl.opengl.framebuf=0;
			sdl.opengl.texture=0;
			sdl.opengl.displaylist=0;
			glGetIntegerv (GL_MAX_TEXTURE_SIZE, &sdl.opengl.max_texsize);
			glGenBuffersARB = (PFNGLGENBUFFERSARBPROC)SDL_GL_GetProcAddress("glGenBuffersARB");
			glBindBufferARB = (PFNGLBINDBUFFERARBPROC)SDL_GL_GetProcAddress("glBindBufferARB");
			glDeleteBuffersARB = (PFNGLDELETEBUFFERSARBPROC)SDL_GL_GetProcAddress("glDeleteBuffersARB");
			glBufferDataARB = (PFNGLBUFFERDATAARBPROC)SDL_GL_GetProcAddress("glBufferDataARB");
			glMapBufferARB = (PFNGLMAPBUFFERARBPROC)SDL_GL_GetProcAddress("glMapBufferARB");
			glUnmapBufferARB = (PFNGLUNMAPBUFFERARBPROC)SDL_GL_GetProcAddress("glUnmapBufferARB");
			const char * gl_ext = (const char *)glGetString (GL_EXTENSIONS);
			if(gl_ext && *gl_ext){
				sdl.opengl.packed_pixel=(strstr(gl_ext,"EXT_packed_pixels") != NULL);
				sdl.opengl.paletted_texture=(strstr(gl_ext,"EXT_paletted_texture") != NULL);
				sdl.opengl.pixel_buffer_object=(strstr(gl_ext,"GL_ARB_pixel_buffer_object") != NULL ) &&
				    glGenBuffersARB && glBindBufferARB && glDeleteBuffersARB && glBufferDataARB &&
				    glMapBufferARB && glUnmapBufferARB;
    			} else {
				sdl.opengl.packed_pixel = false;
				sdl.opengl.paletted_texture = false;
				sdl.opengl.pixel_buffer_object = false;
			}
			LOG_MSG("OpenGL extensions: packed pixel %d, paletted_texture %d, pixel_bufer_object %d",sdl.opengl.packed_pixel,sdl.opengl.paletted_texture,sdl.opengl.pixel_buffer_object);
		}
>>>>>>> b59d73f5
	} /* OPENGL is requested end */

#endif	//OPENGL
	/* Initialize screen for first time */
	if (!GFX_SetSDLSurfaceWindow(640, 400))
		E_Exit("Could not initialize video: %s", SDL_GetError());
	sdl.surface = SDL_GetWindowSurface(sdl.window);
	if (sdl.surface == NULL)
		E_Exit("Could not retrieve window surface: %s", SDL_GetError());
	SDL_Rect splash_rect = GFX_GetSDLSurfaceSubwindowDims(640, 400);
	sdl.desktop.sdl2pixelFormat = sdl.surface->format->format;
	LOG_MSG("SDL:Current window pixel format: %s",
	        SDL_GetPixelFormatName(sdl.desktop.sdl2pixelFormat));
	/* Do NOT use SDL_BITSPERPIXEL here - It returns 24 for
	SDL_PIXELFORMAT_RGB888, while SDL_BYTESPERPIXEL returns 4.
	To compare, with SDL 1.2 the detected desktop color depth is 32 bpp. */
	sdl.desktop.bpp=8*SDL_BYTESPERPIXEL(sdl.desktop.sdl2pixelFormat);
	if (sdl.desktop.bpp==24) {
		LOG_MSG("SDL: You are running in 24 bpp mode, this will slow down things!");
	}
	GFX_Stop();
	SDL_SetWindowTitle(sdl.window, "DOSBox");

/* The endian part is intentionally disabled as somehow it produces correct results without according to rhoenie*/
//#if SDL_BYTEORDER == SDL_BIG_ENDIAN
//    Bit32u rmask = 0xff000000;
//    Bit32u gmask = 0x00ff0000;
//    Bit32u bmask = 0x0000ff00;
//#else
    Bit32u rmask = 0x000000ff;
    Bit32u gmask = 0x0000ff00;
    Bit32u bmask = 0x00ff0000;
//#endif

/* Please leave the Splash screen stuff in working order in DOSBox. We spend a lot of time making DOSBox. */
	SDL_Surface* splash_surf = SDL_CreateRGBSurface(SDL_SWSURFACE, 640, 400, 32, rmask, gmask, bmask, 0);
	if (splash_surf) {
		SDL_SetSurfaceBlendMode(splash_surf, SDL_BLENDMODE_BLEND);
		SDL_FillRect(splash_surf, NULL, SDL_MapRGB(splash_surf->format, 0, 0, 0));

		Bit8u* tmpbufp = new Bit8u[640*400*3];
		GIMP_IMAGE_RUN_LENGTH_DECODE(tmpbufp,gimp_image.rle_pixel_data,640*400,3);
		for (Bitu y=0; y<400; y++) {

			Bit8u* tmpbuf = tmpbufp + y*640*3;
			Bit32u * draw=(Bit32u*)(((Bit8u *)splash_surf->pixels)+((y)*splash_surf->pitch));
			for (Bitu x=0; x<640; x++) {
//#if SDL_BYTEORDER == SDL_BIG_ENDIAN
//				*draw++ = tmpbuf[x*3+2]+tmpbuf[x*3+1]*0x100+tmpbuf[x*3+0]*0x10000+0x00000000;
//#else
				*draw++ = tmpbuf[x*3+0]+tmpbuf[x*3+1]*0x100+tmpbuf[x*3+2]*0x10000+0x00000000;
//#endif
			}
		}

		bool exit_splash = false;

		static Bitu max_splash_loop = 600;
		static Bitu splash_fade = 100;
		static bool use_fadeout = true;

		for (Bit32u ct = 0,startticks = GetTicks();ct < max_splash_loop;ct = GetTicks()-startticks) {
			SDL_Event evt;
			while (SDL_PollEvent(&evt)) {
				if (evt.type == SDL_QUIT) {
					exit_splash = true;
					break;
				}
			}
			if (exit_splash) break;

			if (ct<1) {
				SDL_FillRect(sdl.surface, NULL, SDL_MapRGB(sdl.surface->format, 0, 0, 0));
				SDL_SetSurfaceAlphaMod(splash_surf, 255);
				SDL_BlitScaled(splash_surf, NULL, sdl.surface, &splash_rect);
				SDL_UpdateWindowSurface(sdl.window);
			} else if (ct>=max_splash_loop-splash_fade) {
				if (use_fadeout) {
					SDL_FillRect(sdl.surface, NULL, SDL_MapRGB(sdl.surface->format, 0, 0, 0));
					SDL_SetSurfaceAlphaMod(splash_surf, (Bit8u)((max_splash_loop-1-ct)*255/(splash_fade-1)));
					SDL_BlitScaled(splash_surf, NULL, sdl.surface, &splash_rect);
					SDL_UpdateWindowSurface(sdl.window);
				}
			} else { // Fix a possible glitch
				SDL_UpdateWindowSurface(sdl.window);
			}
		}

		if (use_fadeout) {
			SDL_FillRect(sdl.surface, NULL, SDL_MapRGB(sdl.surface->format, 0, 0, 0));
			SDL_UpdateWindowSurface(sdl.window);
		}
		SDL_FreeSurface(splash_surf);
		delete [] tmpbufp;

	}

	/* Get some Event handlers */
	MAPPER_AddHandler(KillSwitch,MK_f9,MMOD1,"shutdown","ShutDown");
	MAPPER_AddHandler(CaptureMouse,MK_f10,MMOD1,"capmouse","Cap Mouse");
	MAPPER_AddHandler(SwitchFullScreen,MK_return,MMOD2,"fullscr","Fullscreen");
	MAPPER_AddHandler(Restart,MK_home,MMOD1|MMOD2,"restart","Restart");
#if C_DEBUG
	/* Pause binds with activate-debugger */
#else
	MAPPER_AddHandler(&PauseDOSBox, MK_pause, MMOD2, "pause", "Pause DBox");
#endif
	/* Get Keyboard state of numlock and capslock */
	SDL_Keymod keystate = SDL_GetModState();
	if(keystate&KMOD_NUM) startup_state_numlock = true;
	if(keystate&KMOD_CAPS) startup_state_capslock = true;
}

void Mouse_AutoLock(bool enable) {
	sdl.mouse.autolock=enable;
	if (sdl.mouse.autoenable) sdl.mouse.requestlock=enable;
	else {
		SDL_ShowCursor(enable?SDL_DISABLE:SDL_ENABLE);
		sdl.mouse.requestlock=false;
	}
}

static void HandleMouseMotion(SDL_MouseMotionEvent * motion) {
	if (sdl.mouse.locked || !sdl.mouse.autoenable)
		Mouse_CursorMoved((float)motion->xrel*sdl.mouse.xsensitivity/100.0f,
						  (float)motion->yrel*sdl.mouse.ysensitivity/100.0f,
						  (float)(motion->x-sdl.clip.x)/(sdl.clip.w-1)*sdl.mouse.xsensitivity/100.0f,
						  (float)(motion->y-sdl.clip.y)/(sdl.clip.h-1)*sdl.mouse.ysensitivity/100.0f,
						  sdl.mouse.locked);
}

static void HandleMouseButton(SDL_MouseButtonEvent * button) {
	switch (button->state) {
	case SDL_PRESSED:
		if (sdl.mouse.requestlock && !sdl.mouse.locked) {
			GFX_CaptureMouse();
			// Don't pass click to mouse handler
			break;
		}
		if (!sdl.mouse.autoenable && sdl.mouse.autolock && button->button == SDL_BUTTON_MIDDLE) {
			GFX_CaptureMouse();
			break;
		}
		switch (button->button) {
		case SDL_BUTTON_LEFT:
			Mouse_ButtonPressed(0);
			break;
		case SDL_BUTTON_RIGHT:
			Mouse_ButtonPressed(1);
			break;
		case SDL_BUTTON_MIDDLE:
			Mouse_ButtonPressed(2);
			break;
		}
		break;
	case SDL_RELEASED:
		switch (button->button) {
		case SDL_BUTTON_LEFT:
			Mouse_ButtonReleased(0);
			break;
		case SDL_BUTTON_RIGHT:
			Mouse_ButtonReleased(1);
			break;
		case SDL_BUTTON_MIDDLE:
			Mouse_ButtonReleased(2);
			break;
		}
		break;
	}
}

void GFX_LosingFocus(void) {
	sdl.laltstate=SDL_KEYUP;
	sdl.raltstate=SDL_KEYUP;
	MAPPER_LosingFocus();
}

bool GFX_IsFullscreen(void) {
	return sdl.desktop.fullscreen;
}

#if defined(MACOSX)
#define DB_POLLSKIP 3
#else
//Not used yet, see comment below
#define DB_POLLSKIP 1
#endif

void GFX_HandleVideoResize(int width, int height)
{
	/* Maybe a screen rotation has just occurred, so we simply resize.
	There may be a different cause for a forced resized, though.    */
	if (sdl.desktop.full.display_res && sdl.desktop.fullscreen) {
		/* Note: We should not use GFX_ObtainDisplayDimensions
		(SDL_GetDisplayBounds) on Android after a screen rotation:
		The older values from application startup are returned. */
		sdl.desktop.full.width = width;
		sdl.desktop.full.height = height;
	}
	/* Even if the new window's dimensions are actually the desired ones
	 * we may still need to re-obtain a new window surface or do
	 * a different thing. So we basically reset the screen, but without
	 * touching the window itself (or else we may end in an infinite loop).
	 *
	 * Furthermore, if the new dimensions are *not* the desired ones, we
	 * don't fight it. Rather than attempting to resize it back, we simply
	 * keep the window as-is and disable screen updates. This is done
	 * in SDL_SetSDLWindowSurface by setting sdl.update_display_contents
	 * to false.
	 */
	sdl.resizing_window = true;
	GFX_ResetScreen();
	sdl.resizing_window = false;
}

void GFX_Events() {
	//Don't poll too often. This can be heavy on the OS, especially Macs.
	//In idle mode 3000-4000 polls are done per second without this check.
	//Macs, with this code,  max 250 polls per second. (non-macs unused default max 500)
	//Currently not implemented for all platforms, given the ALT-TAB stuff for WIN32.
#if defined (MACOSX)
	static int last_check = 0;
	int current_check = GetTicks();
	if (current_check - last_check <=  DB_POLLSKIP) return;
	last_check = current_check;
#endif

	SDL_Event event;
#if defined (REDUCE_JOYSTICK_POLLING)
	static int poll_delay = 0;
	int time = GetTicks();
	if (time - poll_delay > 20) {
		poll_delay = time;
		if (sdl.num_joysticks > 0) SDL_JoystickUpdate();
		MAPPER_UpdateJoysticks();
	}
#endif
	while (SDL_PollEvent(&event)) {
		switch (event.type) {
		case SDL_WINDOWEVENT:
			switch (event.window.event) {
				case SDL_WINDOWEVENT_RESTORED:
					/* We may need to re-create a texture
					 * and more on Android. Another case:
					 * Update surface while using X11.
					 */
					GFX_ResetScreen();
					continue;
				case SDL_WINDOWEVENT_RESIZED:
					GFX_HandleVideoResize(event.window.data1, event.window.data2);
					continue;
				case SDL_WINDOWEVENT_EXPOSED:
					if (sdl.draw.callback) sdl.draw.callback( GFX_CallBackRedraw );
					continue;
				case SDL_WINDOWEVENT_FOCUS_GAINED:
					if (sdl.desktop.fullscreen && !sdl.mouse.locked)
						GFX_CaptureMouse();
					SetPriority(sdl.priority.focus);
					CPU_Disable_SkipAutoAdjust();
					break;
				case SDL_WINDOWEVENT_FOCUS_LOST:
					if (sdl.mouse.locked) {
#ifdef WIN32
						if (sdl.desktop.fullscreen) {
							VGA_KillDrawing();
							GFX_ForceFullscreenExit();
						}
#endif
						GFX_CaptureMouse();
					}
					SetPriority(sdl.priority.nofocus);
					GFX_LosingFocus();
					CPU_Enable_SkipAutoAdjust();
					break;
				default: ;
			}

			/* Non-focus priority is set to pause; check to see if we've lost window or input focus
			 * i.e. has the window been minimised or made inactive?
			 */
			if (sdl.priority.nofocus == PRIORITY_LEVEL_PAUSE) {
				if ((event.window.event == SDL_WINDOWEVENT_FOCUS_LOST) || (event.window.event == SDL_WINDOWEVENT_MINIMIZED)) {
					/* Window has lost focus, pause the emulator.
					 * This is similar to what PauseDOSBox() does, but the exit criteria is different.
					 * Instead of waiting for the user to hit Alt-Break, we wait for the window to
					 * regain window or input focus.
					 */
					bool paused = true;
					SDL_Event ev;

					GFX_SetTitle(-1,-1,true);
					KEYBOARD_ClrBuffer();
//					SDL_Delay(500);
//					while (SDL_PollEvent(&ev)) {
						// flush event queue.
//					}

					while (paused) {
						// WaitEvent waits for an event rather than polling, so CPU usage drops to zero
						SDL_WaitEvent(&ev);

						switch (ev.type) {
						case SDL_QUIT: throw(0); break; // a bit redundant at linux at least as the active events gets before the quit event.
						case SDL_WINDOWEVENT:     // wait until we get window focus back
							if ((ev.window.event == SDL_WINDOWEVENT_FOCUS_LOST) || (ev.window.event == SDL_WINDOWEVENT_MINIMIZED) || (ev.window.event == SDL_WINDOWEVENT_FOCUS_GAINED) || (ev.window.event == SDL_WINDOWEVENT_RESTORED) || (ev.window.event == SDL_WINDOWEVENT_EXPOSED)) {
								// We've got focus back, so unpause and break out of the loop
								if ((ev.window.event == SDL_WINDOWEVENT_FOCUS_GAINED) || (ev.window.event == SDL_WINDOWEVENT_RESTORED) || (ev.window.event == SDL_WINDOWEVENT_EXPOSED)) {
									paused = false;
									GFX_SetTitle(-1,-1,false);
								}

								/* Now poke a "release ALT" command into the keyboard buffer
								 * we have to do this, otherwise ALT will 'stick' and cause
								 * problems with the app running in the DOSBox.
								 */
								KEYBOARD_AddKey(KBD_leftalt, false);
								KEYBOARD_AddKey(KBD_rightalt, false);
								if (ev.window.event == SDL_WINDOWEVENT_RESTORED) {
									// We may need to re-create a texture and more
									GFX_ResetScreen();
								}
							}
							break;
						}
					}
				}
			}
			break;
		case SDL_MOUSEMOTION:
			HandleMouseMotion(&event.motion);
			break;
		case SDL_MOUSEBUTTONDOWN:
		case SDL_MOUSEBUTTONUP:
			HandleMouseButton(&event.button);
			break;
		case SDL_QUIT:
			throw(0);
			break;
#ifdef WIN32
		case SDL_KEYDOWN:
		case SDL_KEYUP:
			// ignore event alt+tab
			if (event.key.keysym.sym == SDLK_LALT)
				sdl.laltstate = (SDL_EventType)event.key.type;
			if (event.key.keysym.sym == SDLK_RALT)
				sdl.raltstate = (SDL_EventType)event.key.type;
			if (((event.key.keysym.sym==SDLK_TAB)) && ((sdl.laltstate==SDL_KEYDOWN) || (sdl.raltstate==SDL_KEYDOWN)))
				break;
			// This can happen as well.
			if (((event.key.keysym.sym == SDLK_TAB )) && (event.key.keysym.mod & KMOD_ALT)) break;
			// ignore tab events that arrive just after regaining focus. (likely the result of alt-tab)
			if ((event.key.keysym.sym == SDLK_TAB) && (GetTicks() - sdl.focus_ticks < 2)) break;
#endif
#if defined (MACOSX)
		case SDL_KEYDOWN:
		case SDL_KEYUP:
			/* On macs CMD-Q is the default key to close an application */
			if (event.key.keysym.sym == SDLK_q &&
			    (event.key.keysym.mod == KMOD_RGUI || event.key.keysym.mod == KMOD_LGUI)) {
				KillSwitch(true);
				break;
			}
#endif
		default:
			void MAPPER_CheckEvent(SDL_Event * event);
			MAPPER_CheckEvent(&event);
		}
	}
}

#if defined (WIN32)
static BOOL WINAPI ConsoleEventHandler(DWORD event) {
	switch (event) {
	case CTRL_SHUTDOWN_EVENT:
	case CTRL_LOGOFF_EVENT:
	case CTRL_CLOSE_EVENT:
	case CTRL_BREAK_EVENT:
		raise(SIGTERM);
		return TRUE;
	case CTRL_C_EVENT:
	default: //pass to the next handler
		return FALSE;
	}
}
#endif


/* static variable to show wether there is not a valid stdout.
 * Fixes some bugs when -noconsole is used in a read only directory */
static bool no_stdout = false;
void GFX_ShowMsg(char const* format,...) {
	char buf[512];

	va_list msg;
	va_start(msg,format);
	vsnprintf(buf,sizeof(buf),format,msg);
	va_end(msg);

	buf[sizeof(buf) - 1] = '\0';
	if (!no_stdout) puts(buf); //Else buf is parsed again. (puts adds end of line)
}

static std::vector<std::string> Get_SDL_TextureRenderers()
{
	const int n = SDL_GetNumRenderDrivers();
	std::vector<std::string> drivers;
	drivers.reserve(n + 1);
	drivers.push_back("auto");
	SDL_RendererInfo info;
	for (int i = 0; i < n; i++) {
		if (SDL_GetRenderDriverInfo(i, &info))
			continue;
		if (info.flags & SDL_RENDERER_TARGETTEXTURE)
			drivers.push_back(info.name);
	}
	return drivers;
}

void Config_Add_SDL() {
	Section_prop * sdl_sec=control->AddSection_prop("sdl",&GUI_StartUp);
	sdl_sec->AddInitFunction(&MAPPER_StartUp);
	Prop_bool* Pbool;
	Prop_string* Pstring;
	Prop_int* Pint;
	Prop_multival* Pmulti;

	Pbool = sdl_sec->Add_bool("fullscreen",Property::Changeable::Always,false);
	Pbool->Set_help("Start dosbox directly in fullscreen. (Press ALT-Enter to go back)");

	Pbool = sdl_sec->Add_bool("vsync", Property::Changeable::Always, false);
	Pbool->Set_help("Sync to Vblank IF supported by the output device and renderer.\n"
	                "It can reduce screen flickering, but it can also result in a slow DOSBox.");

	Pstring = sdl_sec->Add_string("fullresolution", Property::Changeable::Always, "0x0");
	Pstring->Set_help("What resolution to use for fullscreen: original, desktop or a fixed size (e.g. 1024x768).\n"
	                  "Using your monitor's native resolution with aspect=true might give the best results.\n"
	                  "If you end up with small window on a large screen, try an output different from surface."
	                  "On Windows 10 with display scaling (Scale and layout) set to a value above 100%, it is recommended\n"
	                  "to use a lower full/windowresolution, in order to avoid window size problems.");

	Pstring = sdl_sec->Add_string("windowresolution",Property::Changeable::Always,"original");
	Pstring->Set_help("Scale the window to this size IF the output device supports hardware scaling.\n"
	                  "(output=surface does not!)");

	const char *outputs[] = {
		"surface",
		"texture",
		"texturenb",
#if C_OPENGL
		"opengl",
		"openglnb",
#endif
		0
	};
	Pstring = sdl_sec->Add_string("output",Property::Changeable::Always,"texture");
	Pstring->Set_help("What video system to use for output.");
	Pstring->Set_values(outputs);

	Pstring = sdl_sec->Add_string("texture_renderer",
	                              Property::Changeable::Always,
	                              "auto");
	Pstring->Set_help("Choose a renderer driver if output=texture or texturenb.\n"
	                  "Use output=auto for an automatic choice.");
	Pstring->Set_values(Get_SDL_TextureRenderers());

	Pbool = sdl_sec->Add_bool("autolock",Property::Changeable::Always,true);
	Pbool->Set_help("Mouse will automatically lock, if you click on the screen. (Press CTRL-F10 to unlock)");

	Pmulti = sdl_sec->Add_multi("sensitivity",Property::Changeable::Always, ",");
	Pmulti->Set_help("Mouse sensitivity. The optional second parameter specifies vertical sensitivity (e.g. 100,-50).");
	Pmulti->SetValue("100");
	Pint = Pmulti->GetSection()->Add_int("xsens",Property::Changeable::Always,100);
	Pint->SetMinMax(-1000,1000);
	Pint = Pmulti->GetSection()->Add_int("ysens",Property::Changeable::Always,100);
	Pint->SetMinMax(-1000,1000);

	Pbool = sdl_sec->Add_bool("waitonerror",Property::Changeable::Always, true);
	Pbool->Set_help("Wait before closing the console if dosbox has an error.");

	Pmulti = sdl_sec->Add_multi("priority", Property::Changeable::Always, ",");
	Pmulti->SetValue("higher,normal");
	Pmulti->Set_help("Priority levels for dosbox. Second entry behind the comma is for when dosbox is not focused/minimized.\n"
	                 "pause is only valid for the second entry.");

	const char* actt[] = { "lowest", "lower", "normal", "higher", "highest", "pause", 0};
	Pstring = Pmulti->GetSection()->Add_string("active",Property::Changeable::Always,"higher");
	Pstring->Set_values(actt);

	const char* inactt[] = { "lowest", "lower", "normal", "higher", "highest", "pause", 0};
	Pstring = Pmulti->GetSection()->Add_string("inactive",Property::Changeable::Always,"normal");
	Pstring->Set_values(inactt);

	Pstring = sdl_sec->Add_path("mapperfile",Property::Changeable::Always,MAPPERFILE);
	Pstring->Set_help("File used to load/save the key/event mappings from. Resetmapper only works with the default value.");
}

static void show_warning(char const * const message) {
	bool textonly = true;
#ifdef WIN32
	textonly = false;
	if ( !sdl.inited && SDL_Init(SDL_INIT_VIDEO|SDL_INIT_NOPARACHUTE) < 0 ) textonly = true;
	sdl.inited = true;
#endif
	printf("%s",message);
	if(textonly) return;
	if (!sdl.window)
		if (!GFX_SetSDLSurfaceWindow(640, 400))
			return;
	sdl.surface = SDL_GetWindowSurface(sdl.window);
	if(!sdl.surface)
		return;

#if SDL_BYTEORDER == SDL_BIG_ENDIAN
	Bit32u rmask = 0xff000000;
	Bit32u gmask = 0x00ff0000;
	Bit32u bmask = 0x0000ff00;
#else
	Bit32u rmask = 0x000000ff;
	Bit32u gmask = 0x0000ff00;
	Bit32u bmask = 0x00ff0000;
#endif
	SDL_Surface* splash_surf = SDL_CreateRGBSurface(SDL_SWSURFACE, 640, 400, 32, rmask, gmask, bmask, 0);
	if (!splash_surf) return;

	int x = 120,y = 20;
	std::string m(message),m2;
	std::string::size_type a,b,c,d;

	while(m.size()) { //Max 50 characters. break on space before or on a newline
		c = m.find('\n');
		d = m.rfind(' ',50);
		if(c>d) a=b=d; else a=b=c;
		if( a != std::string::npos) b++;
		m2 = m.substr(0,a); m.erase(0,b);
		OutputString(x,y,m2.c_str(),0xffffffff,0,splash_surf);
		y += 20;
	}

	SDL_BlitSurface(splash_surf, NULL, sdl.surface, NULL);
	SDL_UpdateWindowSurface(sdl.window);
	SDL_Delay(12000);
}

static void launcheditor() {
	std::string path,file;
	Cross::CreatePlatformConfigDir(path);
	Cross::GetPlatformConfigName(file);
	path += file;
	FILE* f = fopen(path.c_str(),"r");
	if(!f && !control->PrintConfig(path.c_str())) {
		printf("tried creating %s. but failed.\n",path.c_str());
		exit(1);
	}
	if(f) fclose(f);
/*	if(edit.empty()) {
		printf("no editor specified.\n");
		exit(1);
	}*/
	std::string edit;
	while(control->cmdline->FindString("-editconf",edit,true)) //Loop until one succeeds
		execlp(edit.c_str(),edit.c_str(),path.c_str(),(char*) 0);
	//if you get here the launching failed!
	printf("can't find editor(s) specified at the command line.\n");
	exit(1);
}
#if C_DEBUG
extern void DEBUG_ShutDown(Section * /*sec*/);
#endif

void MIXER_CloseAudioDevice(void);

void restart_program(std::vector<std::string> & parameters) {
	char** newargs = new char* [parameters.size() + 1];
	// parameter 0 is the executable path
	// contents of the vector follow
	// last one is NULL
	for(Bitu i = 0; i < parameters.size(); i++) newargs[i] = (char*)parameters[i].c_str();
	newargs[parameters.size()] = NULL;
	MIXER_CloseAudioDevice();
	SDL_Delay(50);
	SDL_Quit_Wrapper();
#if C_DEBUG
	// shutdown curses
	DEBUG_ShutDown(NULL);
#endif

	if(execvp(newargs[0], newargs) == -1) {
#ifdef WIN32
		if(newargs[0][0] == '\"') {
			//everything specifies quotes around it if it contains a space, however my system disagrees
			std::string edit = parameters[0];
			edit.erase(0,1);edit.erase(edit.length() - 1,1);
			//However keep the first argument of the passed argv (newargs) with quotes, as else repeated restarts go wrong.
			if(execvp(edit.c_str(), newargs) == -1) E_Exit("Restarting failed");
		}
#endif
		E_Exit("Restarting failed");
	}
	delete [] newargs;
}
void Restart(bool pressed) { // mapper handler
	restart_program(control->startup_params);
}

static void launchcaptures(std::string const& edit) {
	std::string path,file;
	Section* t = control->GetSection("dosbox");
	if(t) file = t->GetPropValue("captures");
	if(!t || file == NO_SUCH_PROPERTY) {
		printf("Config system messed up.\n");
		exit(1);
	}
	Cross::CreatePlatformConfigDir(path);
	path += file;
	Cross::CreateDir(path);
	struct stat cstat;
	if(stat(path.c_str(),&cstat) || (cstat.st_mode & S_IFDIR) == 0) {
		printf("%s doesn't exists or isn't a directory.\n",path.c_str());
		exit(1);
	}
/*	if(edit.empty()) {
		printf("no editor specified.\n");
		exit(1);
	}*/

	execlp(edit.c_str(),edit.c_str(),path.c_str(),(char*) 0);
	//if you get here the launching failed!
	printf("can't find filemanager %s\n",edit.c_str());
	exit(1);
}

static void printconfiglocation() {
	std::string path,file;
	Cross::CreatePlatformConfigDir(path);
	Cross::GetPlatformConfigName(file);
	path += file;

	FILE* f = fopen(path.c_str(),"r");
	if(!f && !control->PrintConfig(path.c_str())) {
		printf("tried creating %s. but failed",path.c_str());
		exit(1);
	}
	if(f) fclose(f);
	printf("%s\n",path.c_str());
	exit(0);
}

static void eraseconfigfile() {
	FILE* f = fopen("dosbox.conf","r");
	if(f) {
		fclose(f);
		show_warning("Warning: dosbox.conf exists in current working directory.\nThis will override the configuration file at runtime.\n");
	}
	std::string path,file;
	Cross::GetPlatformConfigDir(path);
	Cross::GetPlatformConfigName(file);
	path += file;
	f = fopen(path.c_str(),"r");
	if(!f) exit(0);
	fclose(f);
	unlink(path.c_str());
	exit(0);
}

static void erasemapperfile() {
	FILE* g = fopen("dosbox.conf","r");
	if(g) {
		fclose(g);
		show_warning("Warning: dosbox.conf exists in current working directory.\nKeymapping might not be properly reset.\n"
		             "Please reset configuration as well and delete the dosbox.conf.\n");
	}

	std::string path,file=MAPPERFILE;
	Cross::GetPlatformConfigDir(path);
	path += file;
	FILE* f = fopen(path.c_str(),"r");
	if(!f) exit(0);
	fclose(f);
	unlink(path.c_str());
	exit(0);
}

void Disable_OS_Scaling() {
#if defined (WIN32)
	typedef BOOL (*function_set_dpi_pointer)();
	function_set_dpi_pointer function_set_dpi;
	function_set_dpi = (function_set_dpi_pointer) GetProcAddress(LoadLibrary("user32.dll"), "SetProcessDPIAware");
	if (function_set_dpi) {
		function_set_dpi();
	}
#endif
}

//extern void UI_Init(void);
int main(int argc, char* argv[]) {
	try {
		Disable_OS_Scaling(); //Do this early on, maybe override it through some parameter.

		CommandLine com_line(argc,argv);
		Config myconf(&com_line);
		control=&myconf;
		/* Init the configuration system and add default values */
		Config_Add_SDL();
		DOSBOX_Init();

		std::string editor;
		if(control->cmdline->FindString("-editconf",editor,false)) launcheditor();
		if(control->cmdline->FindString("-opencaptures",editor,true)) launchcaptures(editor);
		if(control->cmdline->FindExist("-eraseconf")) eraseconfigfile();
		if(control->cmdline->FindExist("-resetconf")) eraseconfigfile();
		if(control->cmdline->FindExist("-erasemapper")) erasemapperfile();
		if(control->cmdline->FindExist("-resetmapper")) erasemapperfile();

		/* Can't disable the console with debugger enabled */
#if defined(WIN32) && !(C_DEBUG)
		if (control->cmdline->FindExist("-noconsole")) {
			FreeConsole();
			/* Redirect standard input and standard output */
			if(freopen(STDOUT_FILE, "w", stdout) == NULL)
				no_stdout = true; // No stdout so don't write messages
			freopen(STDERR_FILE, "w", stderr);
			setvbuf(stdout, NULL, _IOLBF, BUFSIZ);	/* Line buffered */
			setbuf(stderr, NULL);					/* No buffering */
		} else {
			if (AllocConsole()) {
				fclose(stdin);
				fclose(stdout);
				fclose(stderr);
				freopen("CONIN$","r",stdin);
				freopen("CONOUT$","w",stdout);
				freopen("CONOUT$","w",stderr);
			}
			SetConsoleTitle("DOSBox Status Window");
		}
#endif  //defined(WIN32) && !(C_DEBUG)
		if (control->cmdline->FindExist("-version") ||
		    control->cmdline->FindExist("--version") ) {
			printf("\nDOSBox version %s, copyright 2002-2019 DOSBox Team.\n\n",VERSION);
			printf("DOSBox is written by the DOSBox Team (See AUTHORS file))\n");
			printf("DOSBox comes with ABSOLUTELY NO WARRANTY.  This is free software,\n");
			printf("and you are welcome to redistribute it under certain conditions;\n");
			printf("please read the COPYING file thoroughly before doing so.\n\n");
			return 0;
		}
		if(control->cmdline->FindExist("-printconf")) printconfiglocation();

#if C_DEBUG
		DEBUG_SetupConsole();
#endif

#if defined(WIN32)
	SetConsoleCtrlHandler((PHANDLER_ROUTINE) ConsoleEventHandler,TRUE);
#endif


	/* Display Welcometext in the console */
	LOG_MSG("DOSBox version %s",VERSION);
	LOG_MSG("Copyright 2002-2019 DOSBox Team, published under GNU GPL.");
	LOG_MSG("---");

	/* Init SDL */
	/* Or debian/ubuntu with older libsdl version as they have done this themselves, but then differently.
	 * with this variable they will work correctly. I've only tested the 1.2.14 behaviour against the windows version
	 * of libsdl
	 */
	putenv(const_cast<char*>("SDL_DISABLE_LOCK_KEYS=1"));
	if (SDL_Init_Wrapper() < 0)
		E_Exit("Can't init SDL %s", SDL_GetError());
	sdl.inited = true;

#ifndef DISABLE_JOYSTICK
	//Initialise Joystick separately. This way we can warn when it fails instead
	//of exiting the application
	if( SDL_InitSubSystem(SDL_INIT_JOYSTICK) < 0 ) LOG_MSG("Failed to init joystick support");
#endif

	sdl.laltstate = SDL_KEYUP;
	sdl.raltstate = SDL_KEYUP;

	sdl.num_joysticks=SDL_NumJoysticks();

	/* Parse configuration files */
	std::string config_file, config_path, config_combined;
	Cross::GetPlatformConfigDir(config_path);

	//First parse -userconf
	if(control->cmdline->FindExist("-userconf",true)){
		config_file.clear();
		Cross::GetPlatformConfigDir(config_path);
		Cross::GetPlatformConfigName(config_file);
		config_combined = config_path + config_file;
		control->ParseConfigFile(config_combined.c_str());
		if(!control->configfiles.size()) {
			//Try to create the userlevel configfile.
			config_file.clear();
			Cross::CreatePlatformConfigDir(config_path);
			Cross::GetPlatformConfigName(config_file);
			config_combined = config_path + config_file;
			if(control->PrintConfig(config_combined.c_str())) {
				LOG_MSG("CONFIG: Generating default configuration.\nWriting it to %s",config_combined.c_str());
				//Load them as well. Makes relative paths much easier
				control->ParseConfigFile(config_combined.c_str());
			}
		}
	}

	//Second parse -conf switches
	while(control->cmdline->FindString("-conf",config_file,true)) {
		if (!control->ParseConfigFile(config_file.c_str())) {
			// try to load it from the user directory
			if (!control->ParseConfigFile((config_path + config_file).c_str())) {
				LOG_MSG("CONFIG: Can't open specified config file: %s",config_file.c_str());
			}
		}
	}
	// if none found => parse localdir conf
	if(!control->configfiles.size()) control->ParseConfigFile("dosbox.conf");

	// if none found => parse userlevel conf
	if(!control->configfiles.size()) {
		config_file.clear();
		Cross::GetPlatformConfigName(config_file);
		control->ParseConfigFile((config_path + config_file).c_str());
	}

	if(!control->configfiles.size()) {
		//Try to create the userlevel configfile.
		config_file.clear();
		Cross::CreatePlatformConfigDir(config_path);
		Cross::GetPlatformConfigName(config_file);
		config_combined = config_path + config_file;
		if(control->PrintConfig(config_combined.c_str())) {
			LOG_MSG("CONFIG: Generating default configuration.\nWriting it to %s",config_combined.c_str());
			//Load them as well. Makes relative paths much easier
			control->ParseConfigFile(config_combined.c_str());
		} else {
			LOG_MSG("CONFIG: Using default settings. Create a configfile to change them");
		}
	}


#if (ENVIRON_LINKED)
		control->ParseEnv(environ);
#endif
//		UI_Init();
//		if (control->cmdline->FindExist("-startui")) UI_Run(false);
		/* Init all the sections */
		control->Init();
		/* Some extra SDL Functions */
		Section_prop * sdl_sec=static_cast<Section_prop *>(control->GetSection("sdl"));

		if (control->cmdline->FindExist("-fullscreen") || sdl_sec->Get_bool("fullscreen")) {
			if(!sdl.desktop.fullscreen) { //only switch if not already in fullscreen
				GFX_SwitchFullScreen();
			}
		}

		/* Init the keyMapper */
		MAPPER_Init();
		if (control->cmdline->FindExist("-startmapper")) MAPPER_RunInternal();
		/* Start up main machine */
		control->StartUp();
		/* Shutdown everything */
	} catch (char * error) {
#if defined (WIN32)
		sticky_keys(true);
#endif
		GFX_ShowMsg("Exit to error: %s",error);
		fflush(NULL);
		if(sdl.wait_on_error) {
			//TODO Maybe look for some way to show message in linux?
#if (C_DEBUG)
			GFX_ShowMsg("Press enter to continue");
			fflush(NULL);
			fgetc(stdin);
#elif defined(WIN32)
			Sleep(5000);
#endif
		}

	}
	catch (int){
		; //nothing, pressed killswitch
	}
	catch(...){
		; // Unknown error, let's just exit.
	}
#if defined (WIN32)
	sticky_keys(true); //Might not be needed if the shutdown function switches to windowed mode, but it doesn't hurt
#endif
	//Force visible mouse to end user. Somehow this sometimes doesn't happen
	SDL_SetRelativeMouseMode(SDL_FALSE);
	SDL_ShowCursor(SDL_ENABLE);

	SDL_Quit_Wrapper(); // Let's hope sdl will quit as well when it catches an exception
	return 0;
}

void GFX_GetSize(int &width, int &height, bool &fullscreen) {
	width = sdl.draw.width;
	height = sdl.draw.height;
	fullscreen = sdl.desktop.fullscreen;
}<|MERGE_RESOLUTION|>--- conflicted
+++ resolved
@@ -1286,49 +1286,18 @@
 	sdl.rendererDriver = section->Get_string("texture_renderer");
 
 #if C_OPENGL
-<<<<<<< HEAD
-   if(sdl.desktop.want_type==SCREEN_OPENGL){ /* OPENGL is requested */
-	if (!GFX_SetSDLOpenGLWindow(640, 400)) {
-		LOG_MSG("Could not create OpenGL window, switching back to surface");
-		sdl.desktop.want_type=SCREEN_SURFACE;
-	} else {
-		sdl.opengl.context = SDL_GL_CreateContext(sdl.window);
-		if (sdl.opengl.context == 0) {
-			LOG_MSG("Could not create OpenGL context, switching back to surface");
-			sdl.desktop.want_type=SCREEN_SURFACE;
-		}
-	}
-	if (sdl.desktop.want_type==SCREEN_OPENGL) {
-	sdl.opengl.buffer=0;
-	sdl.opengl.framebuf=0;
-	sdl.opengl.texture=0;
-	sdl.opengl.displaylist=0;
-
-	glGetIntegerv (GL_MAX_TEXTURE_SIZE, &sdl.opengl.max_texsize);
-	glGenBuffersARB = (PFNGLGENBUFFERSARBPROC)SDL_GL_GetProcAddress("glGenBuffersARB");
-	glBindBufferARB = (PFNGLBINDBUFFERARBPROC)SDL_GL_GetProcAddress("glBindBufferARB");
-	glDeleteBuffersARB = (PFNGLDELETEBUFFERSARBPROC)SDL_GL_GetProcAddress("glDeleteBuffersARB");
-	glBufferDataARB = (PFNGLBUFFERDATAARBPROC)SDL_GL_GetProcAddress("glBufferDataARB");
-	glMapBufferARB = (PFNGLMAPBUFFERARBPROC)SDL_GL_GetProcAddress("glMapBufferARB");
-	glUnmapBufferARB = (PFNGLUNMAPBUFFERARBPROC)SDL_GL_GetProcAddress("glUnmapBufferARB");
-	const char * gl_ext = (const char *)glGetString (GL_EXTENSIONS);
-	if(gl_ext && *gl_ext){
-		sdl.opengl.packed_pixel=(strstr(gl_ext,"EXT_packed_pixels") != NULL);
-		sdl.opengl.paletted_texture=(strstr(gl_ext,"EXT_paletted_texture") != NULL);
-		sdl.opengl.pixel_buffer_object=(strstr(gl_ext,"GL_ARB_pixel_buffer_object") != NULL ) &&
-		    glGenBuffersARB && glBindBufferARB && glDeleteBuffersARB && glBufferDataARB &&
-		    glMapBufferARB && glUnmapBufferARB;
-    	} else {
-		sdl.opengl.packed_pixel=sdl.opengl.paletted_texture=false;
-	}
-	}
-=======
 	if (sdl.desktop.want_type == SCREEN_OPENGL) { /* OPENGL is requested */
-		sdl.surface = SDL_SetVideoMode_Wrap(640,400,0,SDL_OPENGL);
-		if (sdl.surface == NULL) {
-			LOG_MSG("Could not initialize OpenGL, switching back to surface");
+		if (!GFX_SetSDLOpenGLWindow(640, 400)) {
+			LOG_MSG("Could not create OpenGL window, switching back to surface");
 			sdl.desktop.want_type = SCREEN_SURFACE;
 		} else {
+			sdl.opengl.context = SDL_GL_CreateContext(sdl.window);
+			if (sdl.opengl.context == 0) {
+				LOG_MSG("Could not create OpenGL context, switching back to surface");
+				sdl.desktop.want_type = SCREEN_SURFACE;
+			}
+		}
+		if (sdl.desktop.want_type == SCREEN_OPENGL) {
 			sdl.opengl.buffer=0;
 			sdl.opengl.framebuf=0;
 			sdl.opengl.texture=0;
@@ -1354,7 +1323,6 @@
 			}
 			LOG_MSG("OpenGL extensions: packed pixel %d, paletted_texture %d, pixel_bufer_object %d",sdl.opengl.packed_pixel,sdl.opengl.paletted_texture,sdl.opengl.pixel_buffer_object);
 		}
->>>>>>> b59d73f5
 	} /* OPENGL is requested end */
 
 #endif	//OPENGL
